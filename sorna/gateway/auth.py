--- conflicted
+++ resolved
@@ -111,52 +111,21 @@
         request['keypair'] = None
         request['user'] = None
         if not check_date(request):
-<<<<<<< HEAD
-            raise InvalidAuthParameters('Time sync error')
-        params = _extract_auth_params(request)
-        if params:
-            sign_method, access_key, signature = params
-            async with app['dbpool'].acquire() as conn:
-                query = (keypairs.select()
-                                .where(keypairs.c.access_key == access_key))
-                result = await conn.execute(query)
-                row = await result.fetchone()
-                if row is None:
-                    raise AuthorizationFailed('Access key not found')
-                my_signature = await sign_request(sign_method, request, row.secret_key)
-                if not my_signature:
-                    raise AuthorizationFailed('Signature mismatch')
-                if secrets.compare_digest(my_signature, signature):
-                    query = (keypairs.update()
-                                    .values(last_used=datetime.now(tzutc()),
-                                            num_queries=keypairs.c.num_queries + 1)
-                                    .where(keypairs.c.access_key == access_key))
-                    await conn.execute(query)
-                    request['is_authorized'] = True
-                    request['keypair'] = {
-                        'access_key': access_key,
-                        'secret_key': row.secret_key,
-                        'concurrency_limit': row.concurrency_limit,
-                        'rate_limit': row.rate_limit,
-                    }
-                    request['user'] = {
-                        'id': row.user_id,
-                    }
-=======
             raise InvalidAuthParameters('Date/time sync error')
         sign_method, access_key, signature = _extract_auth_params(request)
-        async with app.dbpool.acquire() as conn, conn.transaction():
-            query = (KeyPair.select()
-                            .where(KeyPair.c.access_key == access_key))
-            row = await conn.fetchrow(query)
-            if row is None or row.row is None:
+        async with app['dbpool'].acquire() as conn:
+            query = (keypairs.select()
+                            .where(keypairs.c.access_key == access_key))
+            result = await conn.execute(query)
+            row = await result.fetchone()
+            if row is None:
                 raise AuthorizationFailed('Access key not found')
             my_signature = await sign_request(sign_method, request, row.secret_key)
             if secrets.compare_digest(my_signature, signature):
-                query = (KeyPair.update()
+                query = (keypairs.update()
                                 .values(last_used=datetime.now(tzutc()),
-                                        num_queries=KeyPair.c.num_queries + 1)
-                                .where(KeyPair.c.access_key == access_key))
+                                        num_queries=keypairs.c.num_queries + 1)
+                                .where(keypairs.c.access_key == access_key))
                 await conn.execute(query)
                 request['is_authorized'] = True
                 request['keypair'] = {
@@ -168,7 +137,6 @@
                 request['user'] = {
                     'id': row.user_id,
                 }
->>>>>>> 5a8fd0ec
         # No matter if authenticated or not, pass-through to the handler.
         # (if it's required, auth_required decorator will handle the situation.)
         return (await handler(request))
