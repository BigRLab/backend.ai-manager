[bdist_wheel]
universal = 0
python-tag = py36

[flake8]
# ref: http://pep8.readthedocs.io/en/latest/intro.html#error-codes
ignore = E731,E221,E241,E129,E401,N801,N802
max-line-length = 125
builtins = _
exclude = .git, .cache, .idea, __pycache__, venv, build, dist, docs

[tool:pytest]
<<<<<<< HEAD
norecursedirs = venv virtualenv .git
=======
norecursedirs = venv* virtualenv* .git
>>>>>>> f8d8f3ab
<|MERGE_RESOLUTION|>--- conflicted
+++ resolved
@@ -10,8 +10,4 @@
 exclude = .git, .cache, .idea, __pycache__, venv, build, dist, docs
 
 [tool:pytest]
-<<<<<<< HEAD
-norecursedirs = venv virtualenv .git
-=======
-norecursedirs = venv* virtualenv* .git
->>>>>>> f8d8f3ab
+norecursedirs = venv* virtualenv* .git